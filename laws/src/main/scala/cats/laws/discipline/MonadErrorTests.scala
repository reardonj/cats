package cats
package laws
package discipline

import cats.data.EitherT
import cats.laws.discipline.SemigroupalTests.Isomorphisms
import org.scalacheck.{Arbitrary, Cogen, Prop}
import org.scalacheck.Prop.forAll

trait MonadErrorTests[F[_], E] extends ApplicativeErrorTests[F, E] with MonadTests[F] {
  def laws: MonadErrorLaws[F, E]

  def monadError[A: Arbitrary: Eq, B: Arbitrary: Eq, C: Arbitrary: Eq](implicit
                                                                       ArbFA: Arbitrary[F[A]],
                                                                       ArbFB: Arbitrary[F[B]],
                                                                       ArbFC: Arbitrary[F[C]],
                                                                       ArbFU: Arbitrary[F[Unit]],
                                                                       ArbFAtoB: Arbitrary[F[A => B]],
                                                                       ArbFBtoC: Arbitrary[F[B => C]],
                                                                       ArbE: Arbitrary[E],
                                                                       CogenA: Cogen[A],
                                                                       CogenB: Cogen[B],
                                                                       CogenC: Cogen[C],
                                                                       CogenE: Cogen[E],
                                                                       EqFA: Eq[F[A]],
                                                                       EqFB: Eq[F[B]],
                                                                       EqFC: Eq[F[C]],
                                                                       EqE: Eq[E],
                                                                       EqFEitherEU: Eq[F[Either[E, Unit]]],
                                                                       EqFEitherEA: Eq[F[Either[E, A]]],
                                                                       EqEitherTFEA: Eq[EitherT[F, E, A]],
                                                                       EqFABC: Eq[F[(A, B, C)]],
                                                                       EqFInt: Eq[F[Int]],
                                                                       iso: Isomorphisms[F]): RuleSet =
    new RuleSet {
      def name: String = "monadError"
      def bases: Seq[(String, RuleSet)] = Nil
      def parents: Seq[RuleSet] = Seq(applicativeError[A, B, C], monad[A, B, C])
      def props: Seq[(String, Prop)] = Seq(
        "monadError left zero" -> forAll(laws.monadErrorLeftZero[A, B] _),
        "monadError ensure consistency" -> forAll(laws.monadErrorEnsureConsistency[A] _),
        "monadError ensureOr consistency" -> forAll(laws.monadErrorEnsureOrConsistency[A] _),
<<<<<<< HEAD
        "monadError rethrow attempt" -> forAll(laws.rethrowAttempt[A] _)
=======
        "monadError adaptError pure" -> forAll(laws.adaptErrorPure[A] _),
        "monadError adaptError raise" -> forAll(laws.adaptErrorRaise[A] _),
        "monadError rethrow attempt" -> forAll(laws.rethrowAttempt[A] _),
        "monadError redeemWith is derived from attempt and flatMap" -> forAll(
          laws.redeemWithDerivedFromAttemptFlatMap[A, B] _
        )
>>>>>>> bd82ff25
      )
    }
}

object MonadErrorTests {
  def apply[F[_], E](implicit FE: MonadError[F, E]): MonadErrorTests[F, E] =
    new MonadErrorTests[F, E] {
      def laws: MonadErrorLaws[F, E] = MonadErrorLaws[F, E]
    }
}<|MERGE_RESOLUTION|>--- conflicted
+++ resolved
@@ -40,16 +40,10 @@
         "monadError left zero" -> forAll(laws.monadErrorLeftZero[A, B] _),
         "monadError ensure consistency" -> forAll(laws.monadErrorEnsureConsistency[A] _),
         "monadError ensureOr consistency" -> forAll(laws.monadErrorEnsureOrConsistency[A] _),
-<<<<<<< HEAD
-        "monadError rethrow attempt" -> forAll(laws.rethrowAttempt[A] _)
-=======
-        "monadError adaptError pure" -> forAll(laws.adaptErrorPure[A] _),
-        "monadError adaptError raise" -> forAll(laws.adaptErrorRaise[A] _),
         "monadError rethrow attempt" -> forAll(laws.rethrowAttempt[A] _),
         "monadError redeemWith is derived from attempt and flatMap" -> forAll(
           laws.redeemWithDerivedFromAttemptFlatMap[A, B] _
         )
->>>>>>> bd82ff25
       )
     }
 }
