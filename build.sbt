import com.typesafe.sbt.pgp.PgpKeys.publishSigned
import com.typesafe.sbt.SbtSite.SiteKeys._
import com.typesafe.sbt.SbtGhPages.GhPagesKeys._
import sbtunidoc.Plugin.UnidocKeys._
import ReleaseTransformations._
import ScoverageSbtPlugin._

lazy val scoverageSettings = Seq(
  ScoverageKeys.coverageMinimum := 60,
  ScoverageKeys.coverageFailOnMinimum := false,
  ScoverageKeys.coverageHighlighting := scalaBinaryVersion.value != "2.10",
  ScoverageKeys.coverageExcludedPackages := "cats\\.bench\\..*"
)

lazy val buildSettings = Seq(
  organization := "org.spire-math",
  scalaVersion := "2.11.7",
  crossScalaVersions := Seq("2.10.5", "2.11.7")
)

lazy val commonSettings = Seq(
  scalacOptions ++= commonScalacOptions,
  resolvers ++= Seq(
    "bintray/non" at "http://dl.bintray.com/non/maven",
    Resolver.sonatypeRepo("releases"),
    Resolver.sonatypeRepo("snapshots")
  ),
  libraryDependencies ++= Seq(
    "com.github.mpilquist" %%% "simulacrum" % "0.4.0",
    "org.spire-math" %%% "algebra" % "0.3.1",
    "org.spire-math" %%% "algebra-std" % "0.3.1",
    "org.typelevel" %%% "machinist" % "0.4.1",
    compilerPlugin("org.scalamacros" %% "paradise" % "2.1.0-M5" cross CrossVersion.full),
    compilerPlugin("org.spire-math" %% "kind-projector" % "0.6.3")
  ),
  parallelExecution in Test := false
) ++ warnUnusedImport

lazy val commonJsSettings = Seq(
  scalaJSStage in Global := FastOptStage,
  parallelExecution := false
)

lazy val commonJvmSettings = Seq(
  testOptions in Test += Tests.Argument(TestFrameworks.ScalaTest, "-oDF")
)

lazy val catsSettings = buildSettings ++ commonSettings ++ publishSettings ++ scoverageSettings

lazy val disciplineDependencies = Seq(
  libraryDependencies += "org.scalacheck" %%% "scalacheck" % "1.12.4",
  libraryDependencies += "org.typelevel" %%% "discipline" % "0.4"
)

lazy val docSettings = Seq(
  autoAPIMappings := true,
  unidocProjectFilter in (ScalaUnidoc, unidoc) := inProjects(coreJVM, freeJVM, stateJVM),
  site.addMappingsToSiteDir(mappings in (ScalaUnidoc, packageDoc), "api"),
  site.addMappingsToSiteDir(tut, "_tut"),
  ghpagesNoJekyll := false,
  siteMappings += file("CONTRIBUTING.md") -> "contributing.md",
  scalacOptions in (ScalaUnidoc, unidoc) ++= Seq(
    "-doc-source-url", scmInfo.value.get.browseUrl + "/tree/master€{FILE_PATH}.scala",
    "-sourcepath", baseDirectory.in(LocalRootProject).value.getAbsolutePath
  ),
  git.remoteRepo := "git@github.com:non/cats.git",
  includeFilter in makeSite := "*.html" | "*.css" | "*.png" | "*.jpg" | "*.gif" | "*.js" | "*.swf" | "*.yml" | "*.md"
)

lazy val docs = project
  .settings(moduleName := "cats-docs")
  .settings(catsSettings)
  .settings(noPublishSettings)
  .settings(unidocSettings)
  .settings(site.settings)
  .settings(ghpages.settings)
  .settings(docSettings)
  .settings(tutSettings)
  .settings(tutScalacOptions ~= (_.filterNot(Set("-Ywarn-unused-import", "-Ywarn-dead-code"))))
  .settings(commonJvmSettings)
  .dependsOn(coreJVM, freeJVM, stateJVM)

lazy val cats = project.in(file("."))
  .settings(moduleName := "root")
  .settings(catsSettings)
  .settings(noPublishSettings)
  .aggregate(catsJVM, catsJS)
  .dependsOn(catsJVM, catsJS, testsJVM % "test-internal -> test", bench % "compile-internal;test-internal -> test")

lazy val catsJVM = project.in(file(".catsJVM"))
  .settings(moduleName := "cats")
  .settings(catsSettings)
  .settings(commonJvmSettings)
  .aggregate(macrosJVM, coreJVM, lawsJVM, freeJVM, stateJVM, testsJVM, jvm, docs, bench)
  .dependsOn(macrosJVM, coreJVM, lawsJVM, freeJVM, stateJVM, testsJVM % "test-internal -> test", jvm, bench % "compile-internal;test-internal -> test")

lazy val catsJS = project.in(file(".catsJS"))
  .settings(moduleName := "cats")
  .settings(catsSettings)
  .settings(commonJsSettings)
  .aggregate(macrosJS, coreJS, lawsJS, freeJS, stateJS, testsJS, js)
  .dependsOn(macrosJS, coreJS, lawsJS, freeJS, stateJS, testsJS % "test-internal -> test", js)
  .enablePlugins(ScalaJSPlugin)


lazy val macros = crossProject.crossType(CrossType.Pure)
  .settings(moduleName := "cats-macros")
  .settings(catsSettings:_*)
  .jsSettings(commonJsSettings:_*)
  .jvmSettings(commonJvmSettings:_*)
  .settings(scalacOptions := scalacOptions.value.filter(_ != "-Xfatal-warnings"))

lazy val macrosJVM = macros.jvm
lazy val macrosJS = macros.js


lazy val core = crossProject.crossType(CrossType.Pure)
  .dependsOn(macros)
  .settings(moduleName := "cats-core")
  .settings(catsSettings:_*)
  .settings(
    sourceGenerators in Compile <+= (sourceManaged in Compile).map(Boilerplate.gen)
  )
  .jsSettings(commonJsSettings:_*)
  .jvmSettings(commonJvmSettings:_*)

lazy val coreJVM = core.jvm
lazy val coreJS = core.js

lazy val laws = crossProject.crossType(CrossType.Pure)
  .dependsOn(macros, core)
  .settings(moduleName := "cats-laws")
  .settings(catsSettings:_*)
  .settings(disciplineDependencies:_*)
  .settings(libraryDependencies ++= Seq(
    "org.spire-math" %%% "algebra-laws" % "0.3.1",
    "com.github.inthenow" %%% "bricks-platform" % "0.0.1"))
  .jsSettings(commonJsSettings:_*)
  .jvmSettings(commonJvmSettings:_*)

lazy val lawsJVM = laws.jvm
lazy val lawsJS = laws.js

<<<<<<< HEAD
lazy val bench = project
  .dependsOn(macrosJVM, coreJVM, freeJVM, lawsJVM)
  .settings(moduleName := "cats-bench")
  .settings(catsSettings)
  .settings(noPublishSettings)
  .settings(commonJvmSettings)
  .enablePlugins(JmhPlugin)

=======
>>>>>>> c63e0a5b
lazy val free = crossProject.crossType(CrossType.Pure)
  .dependsOn(macros, core, tests % "test-internal -> test")
  .settings(moduleName := "cats-free")
  .settings(catsSettings:_*)
  .jsSettings(commonJsSettings:_*)
  .jvmSettings(commonJvmSettings:_*)

lazy val freeJVM = free.jvm
lazy val freeJS = free.js

lazy val state = crossProject.crossType(CrossType.Pure)
  .dependsOn(macros, core, free, tests % "test-internal -> test")
  .settings(moduleName := "cats-state")
  .settings(catsSettings:_*)
  .jsSettings(commonJsSettings:_*)
  .jvmSettings(commonJvmSettings:_*)

lazy val stateJVM = state.jvm
lazy val stateJS = state.js

lazy val tests = crossProject.crossType(CrossType.Pure)
  .dependsOn(macros, core, laws)
  .settings(moduleName := "cats-tests")
  .settings(catsSettings:_*)
  .settings(disciplineDependencies:_*)
  .settings(noPublishSettings:_*)
  .settings(libraryDependencies ++= Seq(
    "org.scalatest" %%% "scalatest" % "3.0.0-M7" % "test",
    "com.github.inthenow" %%% "bricks-platform" % "0.0.1" % "test"))
  .jsSettings(commonJsSettings:_*)
  .jvmSettings(commonJvmSettings:_*)

lazy val testsJVM = tests.jvm
lazy val testsJS = tests.js

// cats-jvm is JVM-only
lazy val jvm = project
  .dependsOn(macrosJVM, coreJVM, testsJVM % "test-internal -> test")
  .settings(moduleName := "cats-jvm")
  .settings(catsSettings:_*)
  .settings(commonJvmSettings:_*)

// bench is currently JVM-only
lazy val bench = project.dependsOn(macrosJVM, coreJVM, freeJVM, lawsJVM)
  .settings(moduleName := "cats-bench")
  .settings(catsSettings)
  .settings(noPublishSettings)
  .settings(jmhSettings)
  .settings(commonJvmSettings)

// cats-js is JS-only
lazy val js = project
  .dependsOn(macrosJS, coreJS, testsJS % "test-internal -> test")
  .settings(moduleName := "cats-js")
  .settings(catsSettings:_*)
  .settings(commonJsSettings:_*)

lazy val publishSettings = Seq(
  homepage := Some(url("https://github.com/non/cats")),
  licenses := Seq("MIT" -> url("http://opensource.org/licenses/MIT")),
  scmInfo := Some(ScmInfo(url("https://github.com/non/cats"), "scm:git:git@github.com:non/cats.git")),
  autoAPIMappings := true,
  apiURL := Some(url("https://non.github.io/cats/api/")),
  pomExtra := (
    <developers>
      <developer>
        <id>non</id>
        <name>Erik Osheim</name>
        <url>http://github.com/non/</url>
      </developer>
    </developers>
  )
) ++ credentialSettings ++ sharedPublishSettings ++ sharedReleaseProcess 

// These aliases serialise the build for the benefit of Travis-CI.
addCommandAlias("buildJVM", ";macrosJVM/compile;coreJVM/compile;freeJVM/compile;freeJVM/test;stateJVM/compile;stateJVM/test;lawsJVM/compile;testsJVM/test;bench/test")

addCommandAlias("validateJVM", ";scalastyle;buildJVM;makeSite")

addCommandAlias("validateJS", ";macrosJS/compile;coreJS/compile;lawsJS/compile;testsJS/test;freeJS/compile;freeJS/test;stateJS/compile;stateJS/test")

addCommandAlias("validate", ";validateJS;validateJVM")

////////////////////////////////////////////////////////////////////////////////////////////////////
// Base Build Settings - Should not need to edit below this line. 
// These settings could also come from another file or a plugin.
// The only issue if coming from a plugin is that the Macro lib versions
// are hard coded, so an overided facility would be required.

addCommandAlias("gitSnapshots", ";set version in ThisBuild := git.gitDescribedVersion.value.get + \"-SNAPSHOT\"")

lazy val noPublishSettings = Seq(
  publish := (),
  publishLocal := (),
  publishArtifact := false
)

lazy val crossVersionSharedSources: Seq[Setting[_]] =
  Seq(Compile, Test).map { sc =>
    (unmanagedSourceDirectories in sc) ++= {
      (unmanagedSourceDirectories in sc ).value.map {
        dir:File => new File(dir.getPath + "_" + scalaBinaryVersion.value)
      }
    }
  }

lazy val scalaMacroDependencies: Seq[Setting[_]] = Seq(
  libraryDependencies += "org.scala-lang" %%% "scala-reflect" % scalaVersion.value % "provided",
  libraryDependencies ++= {
    CrossVersion.partialVersion(scalaVersion.value) match {
      // if scala 2.11+ is used, quasiquotes are merged into scala-reflect
      case Some((2, scalaMajor)) if scalaMajor >= 11 => Seq()
      // in Scala 2.10, quasiquotes are provided by macro paradise
      case Some((2, 10)) =>
        Seq(
          compilerPlugin("org.scalamacros" %% "paradise" % "2.0.1" cross CrossVersion.full),
              "org.scalamacros" %% "quasiquotes" % "2.0.1" cross CrossVersion.binary
        )
    }
  }
)

lazy val commonScalacOptions = Seq(
  "-deprecation",
  "-encoding", "UTF-8",
  "-feature",
  "-language:existentials",
  "-language:higherKinds",
  "-language:implicitConversions",
  "-language:experimental.macros",
  "-unchecked",
  "-Xfatal-warnings",
  "-Xlint",
  "-Yinline-warnings",
  "-Yno-adapted-args",
  "-Ywarn-dead-code",
  "-Ywarn-numeric-widen",
  "-Ywarn-value-discard",
  "-Xfuture"
)

lazy val sharedPublishSettings = Seq(
  releaseCrossBuild := true,
  releasePublishArtifactsAction := PgpKeys.publishSigned.value,
  publishMavenStyle := true,
  publishArtifact in Test := false,
  pomIncludeRepository := Function.const(false),
  publishTo := {
    val nexus = "https://oss.sonatype.org/"
    if (isSnapshot.value)
      Some("Snapshots" at nexus + "content/repositories/snapshots")
    else
      Some("Releases" at nexus + "service/local/staging/deploy/maven2")
  }
)
 
lazy val sharedReleaseProcess = Seq(
  releaseProcess := Seq[ReleaseStep](
    checkSnapshotDependencies,
    inquireVersions,
    //runClean, // disabled to reduce memory usage during release
    runTest,
    setReleaseVersion,
    commitReleaseVersion,
    tagRelease,
    publishArtifacts,
    setNextVersion,
    commitNextVersion,
    ReleaseStep(action = Command.process("sonatypeReleaseAll", _)),
    pushChanges)
)

lazy val warnUnusedImport = Seq(
  scalacOptions ++= {
    CrossVersion.partialVersion(scalaVersion.value) match {
      case Some((2, 10)) =>
        Seq()
      case Some((2, n)) if n >= 11 =>
        Seq("-Ywarn-unused-import")
    }
  },
  scalacOptions in (Compile, console) ~= {_.filterNot("-Ywarn-unused-import" == _)},
  scalacOptions in (Test, console) <<= (scalacOptions in (Compile, console))
)

lazy val credentialSettings = Seq(
  // For Travis CI - see http://www.cakesolutions.net/teamblogs/publishing-artefacts-to-oss-sonatype-nexus-using-sbt-and-travis-ci
  credentials ++= (for {
    username <- Option(System.getenv().get("SONATYPE_USERNAME"))
    password <- Option(System.getenv().get("SONATYPE_PASSWORD"))
  } yield Credentials("Sonatype Nexus Repository Manager", "oss.sonatype.org", username, password)).toSeq
)<|MERGE_RESOLUTION|>--- conflicted
+++ resolved
@@ -141,17 +141,6 @@
 lazy val lawsJVM = laws.jvm
 lazy val lawsJS = laws.js
 
-<<<<<<< HEAD
-lazy val bench = project
-  .dependsOn(macrosJVM, coreJVM, freeJVM, lawsJVM)
-  .settings(moduleName := "cats-bench")
-  .settings(catsSettings)
-  .settings(noPublishSettings)
-  .settings(commonJvmSettings)
-  .enablePlugins(JmhPlugin)
-
-=======
->>>>>>> c63e0a5b
 lazy val free = crossProject.crossType(CrossType.Pure)
   .dependsOn(macros, core, tests % "test-internal -> test")
   .settings(moduleName := "cats-free")
@@ -199,8 +188,8 @@
   .settings(moduleName := "cats-bench")
   .settings(catsSettings)
   .settings(noPublishSettings)
-  .settings(jmhSettings)
   .settings(commonJvmSettings)
+  .enablePlugins(JmhPlugin)
 
 // cats-js is JS-only
 lazy val js = project
